--- conflicted
+++ resolved
@@ -40,6 +40,7 @@
 t0 = time.time()
 
 import os
+import shutil
 from configparser import ConfigParser
 import logging
 import numpy as np
@@ -71,11 +72,7 @@
     l_features,
     g_features,
     m_features,
-<<<<<<< HEAD
     get_threshold_info
-=======
-    # store_dict
->>>>>>> 8c9046e9
 )
 
 
@@ -87,7 +84,10 @@
     config.read(args['CONFIG'])
 
     modelpath = args['--model']
-    vector_dir = args['--vectors'].strip('/')
+    try:
+        vector_dir = args['--vectors'].strip('/')
+    except AttributeError:
+        vector_dir = 'vectors'
     infiles = args['INFILE']
 
     if args['train']:
@@ -103,7 +103,6 @@
     elif args['build-odin-lm']:
         build_odin_lm(config)
 
-<<<<<<< HEAD
 
 def get_time(t):
     m, s = divmod(time.time() - t, 60)
@@ -111,10 +110,7 @@
     return "%d:%02d:%02d" % (h, m, s)
 
 
-def train(infiles, modelpath, config):
-=======
 def train(infiles, modelpath, vector_dir, config):
->>>>>>> 8c9046e9
     """
     Train a language-identification model from training data
 
@@ -175,13 +171,8 @@
     if not instances:
         logging.info('before getting instances: ' + str(time.time() - t1))
         t1 = time.time()
-<<<<<<< HEAD
-        instances = list(get_instances(infiles, config))
+        instances = list(get_instances(infiles, config, vector_dir))
         logging.info('getting instances: ' + str(time.time() - t1))
-=======
-        instances = list(get_instances(infiles, config, vector_dir))
-        print('getting instances: ' + str(time.time() - t1))
->>>>>>> 8c9046e9
         t1 = time.time()
 
     inst_dict = {}
@@ -219,7 +210,7 @@
         if bool(inst.label):
             num = re.search("([0-9]+-){4}", inst.id).group(0)
             real_classes[num] = re.split("([0-9]+-){4}", inst.id)[2]
-    predicted_classes = classify(infiles, modelpath, config, instances)
+    predicted_classes = classify(infiles, modelpath, config, vector_dir, instances)
     right = 0
     right_dialect = 0
     for key in real_classes:
@@ -288,15 +279,11 @@
         t1 = time.time()
     i = 1
     for infile in infiles:
-<<<<<<< HEAD
         logging.info('File ' + str(i) + '/' + str(len(infiles)))
-=======
         if vector_dir != None:
             os.makedirs(vector_dir, exist_ok=True)
             vector_file = open(vector_dir + '/' + os.path.basename(infile) + '.vector', 'w')
 
-        print('File ' + str(i) + '/' + str(len(infiles)))
->>>>>>> 8c9046e9
         i += 1
         doc = FrekiDoc.read(infile)
 
