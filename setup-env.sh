--- conflicted
+++ resolved
@@ -17,11 +17,7 @@
 if ! $( python -c "import freki" 2>/dev/null >/dev/null ); then
     TMP=`mktemp -d`
     pushd "$TMP"
-<<<<<<< HEAD
-    git clone -b serialize-fixes https://github.com/xigt/freki.git
-=======
     git clone --branch master https://github.com/xigt/freki.git
->>>>>>> 95bad5dc
     pip install ./freki
     popd
     rm -rf "$TMP"
