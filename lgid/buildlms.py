"""
Build language models from the ODIN data and monolingual data.
"""


from xigt.codecs import xigtxml
from sklearn.feature_extraction.text import CountVectorizer
from lgid.analyzers import word_ngrams, character_ngrams
import re
import os
import glob
import numpy as np
from lgid import analyzers
<<<<<<< HEAD
from lgid.util import normalize_characters
=======
from lgid.util import hard_normalize_characters
>>>>>>> dd8d0606


def tokenizer(s):
    return s.split()


class morph_tokenizer:
    """
    Tokenizes strings by morpheme
    """
    def __init__(self, split):
        """
        :param split: string containing morpheme delimiting characters
        """
        self.split = split

    def tok(self, s):
        """
        split a string into morphemes
        :param s: string
        :return: list of morpheme strings
        """
        return re.split(self.split, s)


def build_from_odin(indirec, outdirec, nc, nw, lhs='<', rhs='>', morph_split='[\s\-\=\+]+'):
    """
    Builds character and word language models from a directory of ODIN xml files, with each language in a separate
    file named with the language code.

    The LMs are output in the format ngram \t count \n. The filenames have the format
    languageCode_languageName.char/.word.

    Parameters:
        indirec: the directory containing the odin data
        outdirec: the lm output directory
        nc: maximum ngram length for characters
        nw: maximum ngram length for words
        lhs: left-padding character (to show token boundaries)
        rhs: right-padding character (to show token boundaries)
        morph_split: string containing morpheme delimiting characters
    """
    if not os.path.exists(outdirec):
        os.makedirs(outdirec)
    for fname in glob.glob(indirec + "/*.xml"):
        texts = {}
        langcode = re.search('.{3}\.xml', fname).group(0).split('.')[0]
        xc = xigtxml.load(open(fname, 'r'))
        for igt in xc:
            langname = ""
            for met in igt.metadata:
                for oneMeta in met.metas:
                    if oneMeta.type == "language" and 'iso-639-3' in oneMeta.attributes:
                        langcode2 = oneMeta.attributes['iso-639-3']
                        if langcode == langcode2:
                            langname = oneMeta.attributes['name']
            if langname:
                for item in igt['c'].items:
                    tag = item.attributes['tag']
                    if re.match("^L(\+(CR|AL|DB|SEG))*$", tag):
                        if item.value():
                            if langname in texts:
                                texts[langcode + "_" + langname] += " " + item.value()
                            else:
                                texts[langcode + "_" + langname] = item.value()
                            if langcode2 in texts:
                                texts[langcode2] += " " + item.value()
                            else:
                                texts[langcode2] = item.value()
        for name in texts:
            source = re.sub(" +", " ", texts[name])
            countsC = CountVectorizer(analyzer=lambda doc: analyzers.character_ngrams(doc, (1, int(nc)), lhs, rhs))
            cc = countsC.fit_transform([source])
            countsW = CountVectorizer(analyzer="word", tokenizer=tokenizer, ngram_range=(1, int(nw)))
            cw = countsW.fit_transform([source])
            morph = morph_tokenizer(morph_split)
            countsM = CountVectorizer(analyzer="word", tokenizer=morph.tok, ngram_range=(1, int(nw)))
            cm = countsM.fit_transform([source])
<<<<<<< HEAD
            name = re.sub("/", "-", name)
            norm_name = normalize_characters(name)
            lmfileC = open(outdirec + "/" + norm_name + ".char", "w")
            lmfileW = open(outdirec + "/" + norm_name + ".word", "w")
            lmfileM = open(outdirec + "/" + norm_name + ".morph", "w")
=======
            norm_name = hard_normalize_characters(name)
            norm_name = re.sub("/", "-", norm_name)
            print(norm_name)
            print(langcode)
            lmfileC = open(outdirec + "/" + langcode + "_" + norm_name + ".char", "w")
            lmfileW = open(outdirec + "/" + langcode + "_" + norm_name + ".word", "w")
            lmfileM = open(outdirec + "/" + langcode + "_" + norm_name + ".morph", "w")
>>>>>>> dd8d0606
            textC = ""
            for key in countsC.vocabulary_:
                count = cc[0, countsC.vocabulary_[key]]
                textC += ''.join(key) + "\t" + str(count) + '\n'
            lmfileC.write(textC)
            textW = ""
            for key in countsW.vocabulary_:
                count = cw[0, countsW.vocabulary_[key]]
                textW += key + "\t" + str(count) + '\n'
            lmfileW.write(textW)
            textM = ""
            for key in countsM.vocabulary_:
                count = cm[0, countsM.vocabulary_[key]]
                textM += key + "\t" + str(count) + '\n'
            lmfileM.write(textM)<|MERGE_RESOLUTION|>--- conflicted
+++ resolved
@@ -11,11 +11,7 @@
 import glob
 import numpy as np
 from lgid import analyzers
-<<<<<<< HEAD
-from lgid.util import normalize_characters
-=======
 from lgid.util import hard_normalize_characters
->>>>>>> dd8d0606
 
 
 def tokenizer(s):
@@ -94,21 +90,12 @@
             morph = morph_tokenizer(morph_split)
             countsM = CountVectorizer(analyzer="word", tokenizer=morph.tok, ngram_range=(1, int(nw)))
             cm = countsM.fit_transform([source])
-<<<<<<< HEAD
             name = re.sub("/", "-", name)
-            norm_name = normalize_characters(name)
+            norm_name = hard_normalize_characters(name)
             lmfileC = open(outdirec + "/" + norm_name + ".char", "w")
             lmfileW = open(outdirec + "/" + norm_name + ".word", "w")
             lmfileM = open(outdirec + "/" + norm_name + ".morph", "w")
-=======
-            norm_name = hard_normalize_characters(name)
-            norm_name = re.sub("/", "-", norm_name)
-            print(norm_name)
-            print(langcode)
-            lmfileC = open(outdirec + "/" + langcode + "_" + norm_name + ".char", "w")
-            lmfileW = open(outdirec + "/" + langcode + "_" + norm_name + ".word", "w")
-            lmfileM = open(outdirec + "/" + langcode + "_" + norm_name + ".morph", "w")
->>>>>>> dd8d0606
+
             textC = ""
             for key in countsC.vocabulary_:
                 count = cc[0, countsC.vocabulary_[key]]
